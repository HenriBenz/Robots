﻿using Grasshopper.Kernel;
using Grasshopper.Kernel.Types;
using Grasshopper.Kernel.Data;
using Grasshopper.GUI;
using Grasshopper;
using Rhino.Geometry;
using System;
using System.Collections.Generic;
using System.Linq;
using System.Windows.Forms;
using System.Drawing;

namespace Robots.Grasshopper
{
    public class DeconstructProgramTargets : GH_Component
    {
        public DeconstructProgramTargets() : base("Deconstruct program targets", "DecProgTarg", "Exposes the calculated simulation data for all targets.", "Robots", "Util") { }
        public override GH_Exposure Exposure => GH_Exposure.secondary;
        public override Guid ComponentGuid => new Guid("{B78BF8E5-D5F2-4DE6-8589-26E069BA3D5B}");
        protected override System.Drawing.Bitmap Icon => Properties.Resources.iconDeconstructProgramTarget;

        protected override void RegisterInputParams(GH_InputParamManager pManager)
        {
            pManager.AddParameter(new ProgramParameter(), "Program", "P", "Program", GH_ParamAccess.item);
        }

        protected override void RegisterOutputParams(GH_OutputParamManager pManager)
        {
            pManager.AddPlaneParameter("Planes", "P", "Program target planes", GH_ParamAccess.tree);
            pManager.AddNumberParameter("Joints", "J", "Program target joints", GH_ParamAccess.tree);
            pManager.AddTextParameter("Configuration", "C", "Program target configuration", GH_ParamAccess.tree);
            pManager.AddNumberParameter("Delta time", "T", "Program target time it takes to perform the motion", GH_ParamAccess.tree);
        }

        protected override void SolveInstance(IGH_DataAccess DA)
        {
            GH_Program program = null;
            DA.GetData(0, ref program);

            var path = DA.ParameterTargetPath(0);
            var cellTargets = program.Value.Targets;
            var groupCount = cellTargets[0].ProgramTargets.Count;

            var planes = new GH_Structure<GH_Plane>();
            var joints = new GH_Structure<GH_Number>();
            var configuration = new GH_Structure<GH_String>();
            var deltaTime = new GH_Structure<GH_Number>();

            for (int i = 0; i < groupCount; i++)
            {
                var tempPath = path.AppendElement(i);
                for (int j = 0; j < cellTargets.Count; j++)
                {
                    planes.AppendRange(cellTargets[j].ProgramTargets[i].Kinematics.Planes.Select(x => new GH_Plane(x)), tempPath.AppendElement(j));
                    joints.AppendRange(cellTargets[j].ProgramTargets[i].Kinematics.Joints.Select(x => new GH_Number(x)), tempPath.AppendElement(j));
                    configuration.Append(new GH_String(cellTargets[j].ProgramTargets[i].Kinematics.Configuration.ToString()), tempPath);
                    deltaTime.Append(new GH_Number(cellTargets[j].DeltaTime), tempPath);
                }
            }

            DA.SetDataTree(0, planes);
            DA.SetDataTree(1, joints);
            DA.SetDataTree(2, configuration);
            DA.SetDataTree(3, deltaTime);
        }
    }

    public class DegreesToRadians : GH_Component
    {
        public DegreesToRadians() : base("Degrees to radians", "DegToRad", "Manufacturer dependent degrees to radians conversion.", "Robots", "Util") { }
        public override GH_Exposure Exposure => GH_Exposure.primary;
        public override Guid ComponentGuid => new Guid("{C10B3A17-5C19-4805-ACCF-839B85C4D21C}");
        protected override System.Drawing.Bitmap Icon => Properties.Resources.iconAngles;

        protected override void RegisterInputParams(GH_InputParamManager pManager)
        {
            pManager.AddNumberParameter("Degrees", "D", "Degrees", GH_ParamAccess.list);
            pManager.AddParameter(new RobotSystemParameter(), "Robot system", "R", "Robot system", GH_ParamAccess.item);
            pManager.AddIntegerParameter("Mechanical group", "G", "Mechanical group index", GH_ParamAccess.item, 0);
        }

        protected override void RegisterOutputParams(GH_OutputParamManager pManager)
        {
            pManager.AddTextParameter("Radians", "R", "Radians", GH_ParamAccess.item);
        }

        protected override void SolveInstance(IGH_DataAccess DA)
        {
            var degrees = new List<double>();
            GH_RobotSystem robotSystem = null;
            int group = 0;

            if (!DA.GetDataList(0, degrees)) { return; }
            if (!DA.GetData(1, ref robotSystem)) { return; }
            if (!DA.GetData(2, ref group)) { return; }

            var radians = degrees.Select((x, i) => (robotSystem.Value).DegreeToRadian(x, i, group));
<<<<<<< HEAD
            string radiansText = string.Join(",", radians.Select(x => $"{x:0.00000}"));
=======
            string radiansText = string.Join(",", radians.Select(x => $"{x:0.00000000}"));
>>>>>>> 0a925ad5

            DA.SetData(0, radiansText);
        }
    }

    public class GetPlane : GH_Component
    {
        public GetPlane() : base("Get plane", "GetPlane", "Get a plane from a point in space and a 3D rotation. The input has to be a list of 6 or 7 numbers. The last 3 or 4 numbers will", "Robots", "Util") { }
        public override GH_Exposure Exposure => GH_Exposure.primary;
        public override Guid ComponentGuid => new Guid("{F271BD0B-7249-4647-B273-577D8EA6328F}");
        protected override System.Drawing.Bitmap Icon => Properties.Resources.iconGetPlane;

        protected override void RegisterInputParams(GH_InputParamManager pManager)
        {
            pManager.AddNumberParameter("Numbers", "N", "Input 6 or 7 numbers. The first 3 should correspond to the x, y and z coordinates of the origin. The last 3 or 4 should be a 3D rotation expressed in euler angles in degrees, axis angles in radians or quaternions.", GH_ParamAccess.list);
            pManager.AddParameter(new RobotSystemParameter(), "Robot system", "R", "The robot system will select the orientation type (ABB = quaternions, KUKA = euler angles in degrees, UR = axis angles in radians). If this input is left unconnected, it will assume the 3D rotation is expressed in quaternions.", GH_ParamAccess.item);
            pManager[1].Optional = true;
        }

        protected override void RegisterOutputParams(GH_OutputParamManager pManager)
        {
            pManager.AddPlaneParameter("Plane", "P", "Plane", GH_ParamAccess.item);
        }

        protected override void SolveInstance(IGH_DataAccess DA)
        {
            var numbers = new List<double>();
            Plane plane = Plane.Unset;
            GH_RobotSystem robotSystem = null;

            if (!DA.GetDataList(0, numbers)) { return; }
            DA.GetData(1, ref robotSystem);

            if (robotSystem == null)
            {
                if (numbers.Count != 7) { this.AddRuntimeMessage(GH_RuntimeMessageLevel.Error, "The list should be made out of 7 numbers."); return; }
                plane = RobotCellAbb.QuaternionToPlane(numbers[0], numbers[1], numbers[2], numbers[3], numbers[4], numbers[5], numbers[6]);
            }
            else
            {
                if(robotSystem.Value.Manufacturer == Manufacturers.ABB)
                {
                    if (numbers.Count != 7) { this.AddRuntimeMessage(GH_RuntimeMessageLevel.Error, "The list should be made out of 7 numbers."); return; }
                }
                else
                {
                    if (numbers.Count != 6) { this.AddRuntimeMessage(GH_RuntimeMessageLevel.Error, " The list should be made out of 6 numbers."); return; }
                }

                plane = robotSystem.Value.NumbersToPlane(numbers.ToArray());
            }

            DA.SetData(0, plane);
        }
    }

    public class FromPlane : GH_Component
    {
        public FromPlane() : base("From plane", "FromPlane", "Returns a list of numbers from a plane. The first 3 numbers are the x, y and z coordinates of the origin. The last 3 or 4 values correspond to euler angles in degrees or quaternion values respectively.", "Robots", "Util") { }
        public override GH_Exposure Exposure => GH_Exposure.primary;
        public override Guid ComponentGuid => new Guid("{03353E74-E816-4E0A-AF9A-8AFB4C111D0B}");
        protected override System.Drawing.Bitmap Icon => Properties.Resources.iconToPlane;

        protected override void RegisterInputParams(GH_InputParamManager pManager)
        {
            pManager.AddPlaneParameter("Plane", "P", "Plane to convert to euler, quaternion or axis angle values.", GH_ParamAccess.item);
            pManager.AddParameter(new RobotSystemParameter(), "Robot system", "R", "The robot system will select the orientation type (ABB = quaternions, KUKA = euler angles in degrees, UR = axis angles in radians). If this input is left unconnected, the 3D rotation will be expressed in quaternions.", GH_ParamAccess.item);
            pManager[1].Optional = true;
        }

        protected override void RegisterOutputParams(GH_OutputParamManager pManager)
        {
            pManager.AddNumberParameter("Numbers", "N", "The first 3 numbers are the x, y and z coordinates of the origin. The last 3 or 4 numbers represent a 3D rotation.", GH_ParamAccess.list);
        }

        protected override void SolveInstance(IGH_DataAccess DA)
        {
            double[] numbers = null;
            GH_Plane plane = null;
            GH_RobotSystem robotSystem = null;

            if (!DA.GetData(0, ref plane)) { return; }
            DA.GetData(1, ref robotSystem);

            if (robotSystem == null)
            {
                numbers = RobotCellAbb.PlaneToQuaternion(plane.Value);
            }
            else
            {
                numbers = robotSystem.Value.PlaneToNumbers(plane.Value);
            }

            DA.SetDataList(0, numbers);
        }
    }
}<|MERGE_RESOLUTION|>--- conflicted
+++ resolved
@@ -95,11 +95,7 @@
             if (!DA.GetData(2, ref group)) { return; }
 
             var radians = degrees.Select((x, i) => (robotSystem.Value).DegreeToRadian(x, i, group));
-<<<<<<< HEAD
-            string radiansText = string.Join(",", radians.Select(x => $"{x:0.00000}"));
-=======
-            string radiansText = string.Join(",", radians.Select(x => $"{x:0.00000000}"));
->>>>>>> 0a925ad5
+            string radiansText = string.Join(",", radians.Select(x => $"{x:0.00}"));
 
             DA.SetData(0, radiansText);
         }
